--- conflicted
+++ resolved
@@ -1,12 +1,8 @@
 # libSDL2pp #
 
-<<<<<<< HEAD
-This library provides C++11 bindings/wrapper for SDL2.
-=======
 [![Build Status](https://travis-ci.org/AMDmi3/libSDL2pp.svg?branch=master)](https://travis-ci.org/AMDmi3/libSDL2pp)
 
-This library provides C++11 bindings/wrappers for SDL2.
->>>>>>> ef152c2a
+This library provides C++11 bindings/wrapper for SDL2.
 
 ## Synopsis ##
 
