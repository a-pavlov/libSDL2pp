/*
  libSDL2pp - C++11 bindings/wrapper for SDL2
  Copyright (C) 2014 Dmitry Marakasov <amdmi3@amdmi3.ru>

  This software is provided 'as-is', without any express or implied
  warranty.  In no event will the authors be held liable for any damages
  arising from the use of this software.

  Permission is granted to anyone to use this software for any purpose,
  including commercial applications, and to alter it and redistribute it
  freely, subject to the following restrictions:

  1. The origin of this software must not be misrepresented; you must not
     claim that you wrote the original software. If you use this software
     in a product, an acknowledgment in the product documentation would be
     appreciated but is not required.
  2. Altered source versions must be plainly marked as such, and must not be
     misrepresented as being the original software.
  3. This notice may not be removed or altered from any source distribution.
*/

#ifndef SDL2PP_AUDIODEVICE_HH
#define SDL2PP_AUDIODEVICE_HH

#include <functional>
#include <string>

#include <SDL2/SDL_audio.h>

#include <SDL2pp/Config.hh>

namespace SDL2pp {

class AudioSpec;

////////////////////////////////////////////////////////////
/// \brief Audio device
///
/// \ingroup audio
///
/// \headerfile SDL2pp/AudioDevice.hh
///
////////////////////////////////////////////////////////////
class AudioDevice {
public:
	////////////////////////////////////////////////////////////
	/// \brief SDL2pp::AudioDevice lock
	/// \headerfile SDL2pp/AudioDevice.hh
	/// \ingroup audio
	///
	/// \details
	/// Audio devices may be locked, which means that audio
	/// callback will not be called in a locked state, allowing
	/// to change data it accesses in a thread-safe way.
	///
	/// This class represents the lock and controls its lifetime
	/// as the lock is released as soon as LockHandle is destroyed.
	///
	/// Usage example:
	/// \code
	/// {
	///     // Some audio data is loaded
	///     SDL2pp::Wav audiodata;
	///
	///     // Audio device is created, its callback accesses our audio data
	///     SDL2pp::AudioDevice dev(..., [&audiodata](){...});
	///
	///     dev.Pause(false); // playback starts, the callback is called periodically
	///
	///     {
	///         SDL2pp::AudioDevice::LockHandle lock = dev.Lock();
	///         // Now audiodata may be safely modified, no callback will be called to access it
	///     }
	///     // At this point lock is released, playback continues
	/// }
	/// \endcode
	///
	////////////////////////////////////////////////////////////
	class LockHandle {
		friend class AudioDevice;
	private:
		AudioDevice* device_; ///< SDL2pp::AudioDevice the lock belongs to

	private:
		////////////////////////////////////////////////////////////
		/// \brief Create lock for specific SDL2pp::AudioDevice
		///
		/// \param device Pointer to audio device to lock
		///
		/// \see http://wiki.libsdl.org/SDL_LockAudioDevice
		///
		/// This operation locks a device, which remains locked
		/// until LockHandle is destroyed
		///
		/// Recursive locking is allowed
		///
		////////////////////////////////////////////////////////////
		LockHandle(AudioDevice* device);

	public:
		////////////////////////////////////////////////////////////
		/// \brief Create no-op lock
		///
		/// \details
		/// This may be initialized with real lock later with move
		/// assignment operator
		///
		////////////////////////////////////////////////////////////
		LockHandle();

		////////////////////////////////////////////////////////////
		/// \brief Destructor
		///
		/// \details
		/// Releases the lock
		///
		////////////////////////////////////////////////////////////
		~LockHandle();

		////////////////////////////////////////////////////////////
		/// \brief Move constructor
		///
		/// \param other SDL2pp::AudioDevice::LockHandle to move data from
		///
		////////////////////////////////////////////////////////////
		LockHandle(LockHandle&& other) noexcept;

		////////////////////////////////////////////////////////////
		/// \brief Move assignment operator
		///
		/// \param other SDL2pp::AudioDevice::LockHandle to move data from
		///
		/// \returns Reference to self
		///
		////////////////////////////////////////////////////////////
		LockHandle& operator=(LockHandle&& other) noexcept;

<<<<<<< HEAD
		// Deleted copy constructor and assignment
		LockHandle(const LockHandle& other) = delete;
		LockHandle& operator=(const LockHandle& other) = delete;
=======
		LockHandle(const LockHandle& other);
		LockHandle& operator=(const LockHandle& other);
>>>>>>> f8c6b2a9
	};

	typedef std::function<void(Uint8* stream, int len)> AudioCallback;

private:
	SDL_AudioDeviceID device_id_; ///< SDL2 device id
	AudioCallback callback_;      ///< Callback used to feed audio data to the device

private:
	////
	static void SDLCallback(void *userdata, Uint8* stream, int len);

public:
	////////////////////////////////////////////////////////////
	/// \brief Open audio device with specified output format
	///
	/// \param device Name of the device to open
	/// \param iscapture Non-zero to open device for recording
	///                  (SDL2 doesn't support this yet)
	/// \param spec Audio output format
	/// \param callback Callback which will feed audio to the device
	///
	/// \see http://wiki.libsdl.org/SDL_OpenAudioDevice
	///
	////////////////////////////////////////////////////////////
	AudioDevice(const std::string& device, bool iscapture, const AudioSpec& spec, AudioCallback&& callback = AudioCallback());

	////////////////////////////////////////////////////////////
	/// \brief Open audio device with desired output format
	///
	/// \param device Name of the device to open
	/// \param iscapture Non-zero to open device for recording
	///                  (SDL2 doesn't support this yet)
	/// \param allowed_changes Flag mask specifying which audio
	//                         format properties may change
	/// \param spec Desired audio output format (may be changed)
	/// \param callback Callback which will feed audio to the device
	///
	/// \see http://wiki.libsdl.org/SDL_OpenAudioDevice
	///
	////////////////////////////////////////////////////////////
	AudioDevice(const std::string& device, bool iscapture, AudioSpec& spec, int allowed_changes, AudioCallback&& callback = AudioCallback());

	////////////////////////////////////////////////////////////
	/// \brief Destructor
	///
	////////////////////////////////////////////////////////////
	virtual ~AudioDevice();

	////////////////////////////////////////////////////////////
	/// \brief Move constructor
	///
	/// \param other SDL2pp::AudioDevice to move data from
	///
	////////////////////////////////////////////////////////////
	AudioDevice(AudioDevice&& other) noexcept;

	////////////////////////////////////////////////////////////
	/// \brief Move constructor
	///
	/// \param other SDL2pp::AudioDevice to move data from
	///
	/// \returns Reference to self
	///
	////////////////////////////////////////////////////////////
	AudioDevice& operator=(AudioDevice&& other) noexcept;

	// Deleted copy constructor and assignment
	AudioDevice(const AudioDevice& other) = delete;
	AudioDevice& operator=(const AudioDevice& other) = delete;

	////////////////////////////////////////////////////////////
	/// \brief Get container audio device ID
	///
	/// \returns Contained audio device ID
	///
	////////////////////////////////////////////////////////////
	SDL_AudioDeviceID Get() const;

	////////////////////////////////////////////////////////////
	/// \brief Pause or unpause audio playback
	///
	/// \param pause_on Whether audio should be paused
	///
	/// \see http://wiki.libsdl.org/SDL_PauseAudioDevice
	///
	////////////////////////////////////////////////////////////
	void Pause(bool pause_on);

	////////////////////////////////////////////////////////////
	/// \brief Get playback status
	///
	/// \returns Playback status (SDL_AUDIO_STOPPED, SDL_AUDIO_PLAYING, SDL_AUDIO_PAUSED)
	///
	/// \see http://wiki.libsdl.org/SDL_GetAudioDeviceStatus
	///
	////////////////////////////////////////////////////////////
	SDL_AudioStatus GetStatus() const;

	////////////////////////////////////////////////////////////
	/// \brief Replace audio callback
	///
	/// \param callback New audio callback
	///
	////////////////////////////////////////////////////////////
	void ChangeCallback(AudioCallback&& callback);

	////////////////////////////////////////////////////////////
	/// \brief Lock audio device to prevent it from calling audio callback
	///
	/// \returns Lock handle used to control lock lifetime
	///
	/// \details
	/// The device remains locked for the lifetime of returned LockHandle
	///
	/// Recursive locking is allowed
	///
	/// \see http://wiki.libsdl.org/SDL_LockAudioDevice
	///
	////////////////////////////////////////////////////////////
	LockHandle Lock();

#ifdef SDL2PP_WITH_2_0_4
	////////////////////////////////////////////////////////////
	/// \brief Queue more audio for a non-callback device
	///
	/// \param data Data to queue for later playback
	/// \param len Data length in bytes (not samples!)
	///
	/// \see http://wiki.libsdl.org/SDL_QueueAudio
	///
	////////////////////////////////////////////////////////////
	void QueueAudio(const void* data, Uint32 len);

	////////////////////////////////////////////////////////////
	/// \brief Drop queued audio
	///
	/// \see http://wiki.libsdl.org/SDL_ClearQueuedAudio
	///
	////////////////////////////////////////////////////////////
	void ClearQueuedAudio();

	////////////////////////////////////////////////////////////
	/// \brief Get number of bytes of still-queued audio
	///
	/// \returns Number of bytes (not samples!) of still-queued audio
	///
	/// \see http://wiki.libsdl.org/SDL_GetQueuedAudioSize
	///
	////////////////////////////////////////////////////////////
	Uint32 GetQueuedAudioSize() const;
#endif
};

}

#endif<|MERGE_RESOLUTION|>--- conflicted
+++ resolved
@@ -135,14 +135,23 @@
 		////////////////////////////////////////////////////////////
 		LockHandle& operator=(LockHandle&& other) noexcept;
 
-<<<<<<< HEAD
-		// Deleted copy constructor and assignment
-		LockHandle(const LockHandle& other) = delete;
-		LockHandle& operator=(const LockHandle& other) = delete;
-=======
+		////////////////////////////////////////////////////////////
+		/// \brief Copy constructor
+		///
+		/// \param other SDL2pp::AudioDevice::LockHandle to copy data from
+		///
+		////////////////////////////////////////////////////////////
 		LockHandle(const LockHandle& other);
+
+		////////////////////////////////////////////////////////////
+		/// \brief Assignment operator
+		///
+		/// \param other SDL2pp::AudioDevice::LockHandle to copy data from
+		///
+		/// \returns Reference to self
+		///
+		////////////////////////////////////////////////////////////
 		LockHandle& operator=(const LockHandle& other);
->>>>>>> f8c6b2a9
 	};
 
 	typedef std::function<void(Uint8* stream, int len)> AudioCallback;
