language: cpp
sudo: required
dist: trusty
matrix:
  include:
    - compiler: gcc
      env: CXXSTD=c++11 BUILD_TYPE=Coverage
    - compiler: gcc
      env: CXXSTD=c++1y
    - compiler: clang
      env: CXXSTD=c++11
    - compiler: clang
      env: CXXSTD=c++1y
before_install:
  - sudo apt-get update -qq
  - sudo apt-get install -qq cmake libsdl2-dev libsdl2-image-dev libsdl2-ttf-dev libsdl2-mixer-dev cppcheck doxygen pulseaudio
  - sudo sed -i -e '/using ::gets/ d' /usr/include/c++/4.8/cstdio # build failure with clang/c++1y
  - if [ "$BUILD_TYPE" = "Coverage" ]; then pip install --user pyyaml cpp-coveralls; fi

  # evironment for live tests
  - dbus-launch pulseaudio --start
  - export SDL_AUDIODRIVER=pulseaudio

  - /sbin/start-stop-daemon --start --pidfile /tmp/custom_xvfb_99.pid --make-pidfile --background --exec /usr/bin/Xvfb -- :99 -screen 0 800x600x24 -ac +extension GLX
  - export SDL_VIDEODRIVER=x11
  - export DISPLAY=:99.0

script:
<<<<<<< HEAD
  - export PREFIX=`pwd`.prefix
  - cmake . -DCMAKE_INSTALL_PREFIX=$PREFIX -DSDL2PP_WITH_WERROR=YES -DSDL2PP_CXXSTD=$CXXSTD -DCMAKE_BUILD_TYPE=$BUILD_TYPE
  - VERBOSE=1 make && make test && make install
=======
  - cmake . -DCMAKE_INSTALL_PREFIX=`pwd`.prefix -DSDL2PP_WITH_WERROR=YES $CMAKE_FLAGS
  - VERBOSE=1 make && make ARGS=-V test && make install
>>>>>>> f87b19da
  - cppcheck -I . --enable=performance,portability,information,missingInclude --error-exitcode=2 SDL2pp # `style' gives false positive in cppcheck 1.61 which comes with trusty
  - "if make doxygen 2>&1 | grep 'warning:'; then echo 'FATAL: doxygen warnings!'; false; fi"
  - "if git ls-files --others --exclude-standard | grep ''; then echo 'FATAL: incomplete .gitignore'; false; fi"

  - cat ${TRAVIS_BUILD_DIR}/sdl2pp.pc
  - cd ${TRAVIS_BUILD_DIR}/exttests/pkg-config && PKG_CONFIG_PATH=${PREFIX}/lib/pkgconfig make

  - cat ${TRAVIS_BUILD_DIR}/FindSDL2PP.cmake
  - cd ${TRAVIS_BUILD_DIR}/exttests/cmake && cmake -DCMAKE_MODULE_PATH=${PREFIX}/share/cmake/Modules . && make

after_success:
  - if [ "$BUILD_TYPE" = "Coverage" ]; then coveralls -i SDL2pp; fi<|MERGE_RESOLUTION|>--- conflicted
+++ resolved
@@ -26,14 +26,9 @@
   - export DISPLAY=:99.0
 
 script:
-<<<<<<< HEAD
   - export PREFIX=`pwd`.prefix
   - cmake . -DCMAKE_INSTALL_PREFIX=$PREFIX -DSDL2PP_WITH_WERROR=YES -DSDL2PP_CXXSTD=$CXXSTD -DCMAKE_BUILD_TYPE=$BUILD_TYPE
-  - VERBOSE=1 make && make test && make install
-=======
-  - cmake . -DCMAKE_INSTALL_PREFIX=`pwd`.prefix -DSDL2PP_WITH_WERROR=YES $CMAKE_FLAGS
   - VERBOSE=1 make && make ARGS=-V test && make install
->>>>>>> f87b19da
   - cppcheck -I . --enable=performance,portability,information,missingInclude --error-exitcode=2 SDL2pp # `style' gives false positive in cppcheck 1.61 which comes with trusty
   - "if make doxygen 2>&1 | grep 'warning:'; then echo 'FATAL: doxygen warnings!'; false; fi"
   - "if git ls-files --others --exclude-standard | grep ''; then echo 'FATAL: incomplete .gitignore'; false; fi"
